--- conflicted
+++ resolved
@@ -25,16 +25,11 @@
       url: http://192.168.8.6:8000/v1
       model: qwenOmni7
       api_key: "sk-VkxlIMJf6KLHpI8MN"
-<<<<<<< HEAD
-      temperature: 0.2
-      max_tokens: 120
-      top_p: 0.95
-=======
       # LLM模型参数配置（可选）
       parameters:
-        temperature: 0.7          # 控制输出的随机性，范围 0.0-2.0
-        max_tokens: 1000          # 最大输出token数
-        top_p: 0.9               # 核采样参数，范围 0.0-1.0
+        temperature: 0.2          # 控制输出的随机性，范围 0.0-2.0
+        max_tokens: 120           # 最大输出token数
+        top_p: 0.95              # 核采样参数，范围 0.0-1.0
         # top_k: 50              # Top-K采样参数（某些模型支持）
         # repetition_penalty: 1.1 # 重复惩罚，范围 0.0-2.0
         # frequency_penalty: 0.0  # 频率惩罚，范围 -2.0-2.0
@@ -42,7 +37,6 @@
         # stop: ["<|endoftext|>"] # 停止词列表
         # seed: 42               # 随机种子，用于可重现的输出
         stream: false            # 是否使用流式输出
->>>>>>> db2cd4a5
 
 # 提示词配置
 prompt:
